--- conflicted
+++ resolved
@@ -37,9 +37,5 @@
     "filter_toolflow_params",
     "extract_toolkit_methods",
     "clear_toolkit_schema_cache",
-<<<<<<< HEAD
-    "get_toolkit_schema_cache_size"
-=======
     "get_toolkit_schema_cache_size",
->>>>>>> f6ded703
 ]