--- conflicted
+++ resolved
@@ -2,11 +2,7 @@
 import inspect
 from abc import ABC, abstractmethod
 from typing import Any, AsyncGenerator, Generator, List, Dict, Tuple, Optional
-<<<<<<< HEAD
-from .utils import get_structured_output_tool, extract_toolkit_methods, _get_cached_toolkit_schema, _cache_toolkit_schema
-=======
 from .utils import get_structured_output_tool, extract_toolkit_methods, _get_cached_toolkit_schema, _cache_toolkit_schema, get_tool_schema
->>>>>>> f6ded703
 from .constants import RESPONSE_FORMAT_TOOL_NAME
 from .protocols import BaseToolKit, BaseAsyncToolKit
 from .logging_utils import get_toolflow_logger, log_toolkit_connection_error
@@ -117,50 +113,7 @@
             "content": f"Call the {RESPONSE_FORMAT_TOOL_NAME} to provide the final response."
         }
 
-    def prepare_tool_schemas(self, tools: List[Any]) -> Tuple[List[Dict[str, Any]], Dict[str, Any]]:
-<<<<<<< HEAD
-        """Prepare tool schemas and tool map."""
-        
-        tool_schemas = []
-        tool_map = {}
-
-        if tools:
-            for tool in tools:
-                # Check if tool is a ToolKit instance (class instance with methods)
-                # Must not be a built-in type, class, function, or builtin
-                if (hasattr(tool, '__class__') and 
-                    not inspect.isclass(tool) and 
-                    not callable(tool) and 
-                    not inspect.isbuiltin(tool) and
-                    type(tool).__module__ != 'builtins'):
-                    
-                    # Extract methods from ToolKit instance
-                    try:
-                        methods = extract_toolkit_methods(tool)
-                        for method in methods:
-                            # Process each method as a tool
-                            # Use cache for ToolKit methods since schema generation is expensive
-                            method_name = method.__name__
-                            cached_schema = _get_cached_toolkit_schema(tool, method_name)
-                            
-                            if cached_schema:
-                                schema = cached_schema
-                            else:
-                                # Generate schema and cache it
-                                schema = self.get_tool_schema(method)
-                                _cache_toolkit_schema(tool, method_name, schema)
-
-                            # check if the tool is the response format tool and it is not an internal tool
-                            if schema["function"]["name"] == RESPONSE_FORMAT_TOOL_NAME and not hasattr(method, "__internal_tool__"):
-                                raise ValueError(f"You cannot use the {RESPONSE_FORMAT_TOOL_NAME} as a tool. It is used internally to format the response.")
-                                
-                            tool_schemas.append(schema)
-                            tool_map[schema["function"]["name"]] = method
-                        continue
-                    except ValueError as e:
-                        # If extraction fails, treat as invalid tool
-                        raise ValueError(f"Invalid ToolKit: {e}")
-=======
+        def prepare_tool_schemas(self, tools: List[Any]) -> Tuple[List[Dict[str, Any]], Dict[str, Any]]:
         """Prepare tool schemas and tool map for sync toolflow execution."""
         tool_schemas, tool_map = [], {}
         for tool in tools:
@@ -194,7 +147,6 @@
                 # check if the tool is the response format tool and it is not an internal tool
                 if tool_name == RESPONSE_FORMAT_TOOL_NAME:
                     raise ValueError(f"You cannot use the {RESPONSE_FORMAT_TOOL_NAME} as a tool. It is used internally to format the response.")
->>>>>>> f6ded703
                 
                 tool_schemas.append(schema)
                 # Create a lambda that captures the tool and tool name
