"""
Anthropic provider for toolflow.

This module provides factory functions to create toolflow wrappers around Anthropic clients.
"""
<<<<<<< HEAD
from typing import Union
=======
from typing import Union, overload
>>>>>>> f6ded703
from .wrappers import AnthropicWrapper, AsyncAnthropicWrapper
from .protocols import AnthropicProtocol, AsyncAnthropicProtocol

try:
    import anthropic
    ANTHROPIC_AVAILABLE = True
except ImportError:
    ANTHROPIC_AVAILABLE = False

@overload
def from_anthropic(client: anthropic.Anthropic, full_response: bool = False) -> AnthropicWrapper:
    ...

@overload
def from_anthropic(client: anthropic.AsyncAnthropic, full_response: bool = False) -> AsyncAnthropicWrapper:
    ...

<<<<<<< HEAD
def from_anthropic(client: Union[anthropic.Anthropic, anthropic.AsyncAnthropic], full_response: bool = False) -> AnthropicProtocol | AsyncAnthropicProtocol:
    """
=======
def from_anthropic(client, full_response: bool = False):
    """ 
>>>>>>> f6ded703
    Create a toolflow wrapper around an existing Anthropic client.
    
    Automatically detects whether the client is synchronous (Anthropic) or 
    asynchronous (AsyncAnthropic) and returns the appropriate wrapper.
    
    Args:
        client: An existing Anthropic client instance (Anthropic or AsyncAnthropic)
        full_response: If True, return the full Anthropic response object. 
                      If False (default), return only the content or parsed data.
    
    Returns:
        AnthropicWrapper or AnthropicAsyncWrapper that supports tool-py decorated functions
    
    Example:
        import anthropic
        import toolflow
        
        # Synchronous client
        sync_client = toolflow.from_anthropic(anthropic.Anthropic())
        content = sync_client.messages.create(...)
        
        # Asynchronous client
        async_client = toolflow.from_anthropic(anthropic.AsyncAnthropic())
        content = await async_client.messages.create(...)
        
        # Full response mode
        client = toolflow.from_anthropic(anthropic.Anthropic(), full_response=True)
        response = client.messages.create(...)
        content = response.content[0].text
        
        # Async context management
        async with toolflow.from_anthropic(anthropic.AsyncAnthropic()) as client:
            content = await client.messages.create(...)
        
        # With tools
        def get_weather(city: str) -> str:
            return f"Weather in {city}: Sunny"
        
        response = client.messages.create(
            model="claude-3-5-sonnet-20241022",
            tools=[get_weather],
            messages=[{"role": "user", "content": "What's the weather in NYC?"}]
        )
    """
    if not ANTHROPIC_AVAILABLE:
        raise ImportError("Anthropic library not installed. Install with: pip install anthropic")
    
    # Allow Mock objects for testing
    if hasattr(client, '_mock_name') or client.__class__.__name__ == 'Mock':
        # This is a mock object, assume sync wrapper for testing
        return AnthropicWrapper(client, full_response)
    
    # Detect client type and return appropriate wrapper
    if isinstance(client, anthropic.AsyncAnthropic):
        return AsyncAnthropicWrapper(client, full_response)
    elif isinstance(client, anthropic.Anthropic):
        return AnthropicWrapper(client, full_response)
    else:
        # Provide helpful error message
        if hasattr(client, '__class__'):
            client_type = client.__class__.__name__
            raise TypeError(
                f"Expected anthropic.Anthropic or anthropic.AsyncAnthropic client, got {client_type}. "
                f"Please pass a valid Anthropic() or AsyncAnthropic() client instance."
            )
        else:
            raise TypeError(
                f"Expected anthropic.Anthropic or anthropic.AsyncAnthropic client, got {type(client)}. "
                f"Please pass a valid Anthropic() or AsyncAnthropic() client instance."
            )<|MERGE_RESOLUTION|>--- conflicted
+++ resolved
@@ -3,11 +3,7 @@
 
 This module provides factory functions to create toolflow wrappers around Anthropic clients.
 """
-<<<<<<< HEAD
-from typing import Union
-=======
 from typing import Union, overload
->>>>>>> f6ded703
 from .wrappers import AnthropicWrapper, AsyncAnthropicWrapper
 from .protocols import AnthropicProtocol, AsyncAnthropicProtocol
 
@@ -25,13 +21,8 @@
 def from_anthropic(client: anthropic.AsyncAnthropic, full_response: bool = False) -> AsyncAnthropicWrapper:
     ...
 
-<<<<<<< HEAD
-def from_anthropic(client: Union[anthropic.Anthropic, anthropic.AsyncAnthropic], full_response: bool = False) -> AnthropicProtocol | AsyncAnthropicProtocol:
-    """
-=======
 def from_anthropic(client, full_response: bool = False):
     """ 
->>>>>>> f6ded703
     Create a toolflow wrapper around an existing Anthropic client.
     
     Automatically detects whether the client is synchronous (Anthropic) or 
